--- conflicted
+++ resolved
@@ -40,11 +40,7 @@
             #       but need to add option to make this more general.
             # If there's a `shift` parameter for the subclassed nonlinearity,
             # still apply that. Otherwise, pass through inputs.
-<<<<<<< HEAD
-            output = [inputs + self.parameters.get('shift', 0).values]
-=======
             output = input + self.parameters.get('shift', 0)
->>>>>>> 9c8adfc7
         return output
 
     def nonlinearity(self, input):
