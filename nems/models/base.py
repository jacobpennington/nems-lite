import copy
import textwrap
import itertools

import numpy as np

from nems.registry import keyword_lib
from nems.backends import get_backend
from nems.visualization import plot_model
# Temporarily import layers to make sure they're registered in keyword_lib
import nems.layers  
del nems.layers


class Model:
    """TODO: docstring."""

    def __init__(self, layers=None, name=None, meta=None):
        """TODO: docstring"""
        self._layers = {}  #  layer.name : layer obj, increment on clashes
        if layers is not None:
            self.add_layers(*layers)
        self.name = name if name is not None else 'UnnamedModel'
        # Store optional metadata. This is a generic dictionary for information
        # about the model. Any type can be stored here as long as it can be
        # encoded by `json.dumps`.
        if meta is None: meta = {}
        self.meta = meta

        self.results = None   # holds FitResults after Model.fit()
        self.backend = None # holds all previous Backends (1 per key)

    @property
    def layers(self):
        """Get all Model Layers. Supports integer or string indexing."""
        return _LayerDict(self._layers)

    @property
    def bounds(self):
        """Get all Model bounds as a dict. See `Layer.bounds`."""
        return {k: v.bounds for k, v in self.layers.items()}

    @property
    def priors(self):
        """Get all Model priors as a dict. See `Layer.priors`."""
        return {k: v.priors for k, v in self.layers.items()}

    def add_layers(self, *layers):
        """Add Layers to this Model, stored in `Model._layers`.

        Parameters
        ----------
        layers : N-tuple of Layers

        See also
        --------
        nems.layers.base.Layer
        
        """

        # TODO: need to track name, layer lists instead? Apparently dictionaries
        #       aren't guaranteed to keep the same order. Hasn't caused problems
        #       so far, but...

        for layer in layers:
            layer.model = self  # each layer gets a reference to parent Model
            key = layer.name
            i = 0
            while key in self._layers:
                # Avoid name clashes
                key = f'{layer.name}{i}'
                i += 1
            self._layers[key] = layer
            # Also update `Layer.name` so that there's no mismatch between
            # a Layer's name and its key in the Model.
            layer._name = key

    def get_layer_index(self, name):
        """Get integer index for Layer with `.name == name`."""
        return list(self.layers.keys()).index(name)

    def get_layer(self, key):
        """Get one Layer. Key can be int or string (`Layer.name`)."""
        return self.layers[key]

    def insert_layer(self, index, name=None):
        """TODO: add layer at specific integer index."""
        raise NotImplementedError

    def evaluate(self, input, state=None, input_name=None, state_name=None,
                 output_name=None, n=None, return_full_data=True,
                 as_dataset=False, use_existing_maps=False, batch_size=0,
                 permute_batches=False):
        """Transform input(s) by invoking `Layer.evaluate` for each Layer.

        Evaluation encapsulates three steps:
            1) Package data and metadata in a single container, possibly after
               some reformatting depending on which options are specified.
            2) Loop over `Model.layers`, invoking `Layer._evaluate` to
               transform the data.
            3) Clean up no-longer-needed data, and possibly undo re-formatting.
        See `Model.generate_layer_data` (and subroutines) for implementation.

        During the evaluation process, `input` (and `state` if provided) will
        be packaged into a `data` dictionary, with the following structure:
            array_name : ndarray. 
                If `input` is a dict, each array in `input` will be
                shallow-copied to `data` with the same key. Otherwise, arrays
                `input` and `state` will be added to `data` with keys
                `input_name` and `state_name` respectively (or the relevant
                `Model.default_<name>` attribute).
            _last_output : ndarray, list, or None
                Return value of the most recently evaluated Layer. This key is
                removed after evaluation is complete.
            _state_name : str
                Specifies key in `data` (either `state_name` or model default)
                that should be included as an additional input for Layers that
                have not specified `Layer.input` but have defined 
                `Layer.state_arg`. This key is removed after evaluation.

        Parameters
        ----------
        input : ndarray, list of ndarray, or dict
            If ndarray or list, use this as the input to the first Layer.
            Otherwise, use keys specified by `input_name` or `Layer.input` to
            determine the first input.
        state : ndarray or list of ndarray; optional.
            Add this to intermediate data dictionary. This option can
            only be used in conjunction with an array or list `input`. If other
            data is needed, use a dictionary input containing all data.
        input_name : str; optional.
            Specifies which array should be provided as input to the
            first layer. Note that priority will be given to `Layer.input` in
            case of a clash. I.e. if `input_name is not None`, but also
            `Layer.input is not None` for the first layer, `Layer.input` will
            be used.
            If None : use `Layer.input` of first layer if specified.
            If str  : a single input array at key `input_name`.
        state_name : str; optional.
            If str, and `state is not None`, then `state_name` will be the key
            for `state`.
        output_name : str; optional.
            Specifies name(s) for array output the final layer if
            `Layer.output is None`.
            If str  : Use this name for each of the Layer's outputs
                      (incremented if multiple).
        n : int; optional.
            Evaluate the first `n` Layers (all by defualt).
        return_full_data : bool; default=True
            If True, return a dictionary containing all input data and all
            uniquely-keyed Layer outputs.
        as_dataset : bool; default=False.
            Return data in a DataSet instead of a dictionary.
        use_existing_maps : bool; default=False.
            If True, existing DataMaps will be used rather than generating a
            new one for each Layer. This is disabled by default for direct
            evaluation, but enabled by default when called from `Model.fit` to
            eliminate unnecessary overhead for repeated evaluations of the same
            data.
        batch_size : int; default=0.
            TODO, still WIP
            -1: No sample dimension, prepend one and use 1 batch of size 1.
            None: Use 1 batch which is the entire sample dimension.
        permute_batches : bool; default=False.
            TODO, still WIP
            If True, randomly shuffle batches prior to evaluation. Typically
            used during fitting, to shuffle between epochs.

        Returns
        -------
        data : ndarray, list, or dict
            Type depends on `return_full_data` option and the return type of
            the `evaluate` method of the final layer in the model.

        See also
        --------
        nems.layers.base.Layer._evaluate
        Model.generate_layer_data

        Warnings
        --------
        Since arrays in `data` share memory with `input`, modifying shared
        arrays in-place is strongly discouraged.
        
        """

        if not isinstance(input, DataSet):
            # Package arrays and/or dicts in a DataSet
            data = DataSet(
                input=input, state=state, input_name=input_name,
                state_name=state_name, output_name=output_name,
            )
        else:
            # Input should already be a properly formatted DataSet
            # (for example, passed by Model.fit)
            data = input

        if batch_size == 0:
            # No reason to do any batching, data should be formatted as
            # (T, ..., N), where T is the number of time bins and N is the
            # number of output channels.
            data_generator = self.generate_layer_data(
                                data, use_existing_maps=use_existing_maps,
                                )
            data = self.get_layer_data(data_generator, n, n)[-1]['data']

        else:
            # Data should be formatted as (S, T, ..., N), where S is the number
            # of samples/trials.

            batch_out = list(self.generate_batch_data(
                input, state=state, input_name=input_name, state_name=state_name,
                output_name=output_name, n=n, batch_size=batch_size,
                permute_batches=permute_batches, use_existing_maps=use_existing_maps
                ))
            all_outputs = DataSet.concatenate_sample_outputs(batch_out)
            # Inputs (and any targets) should not have changed
            data.outputs = all_outputs

        if not return_full_data:
            out = data.outputs
            if len(out) == 1:
                out = list(out.values())[0]
        else:
            if as_dataset:
                out = data
            else:
                # Default option: return all data in a dictionary
                out = data.as_dict()

        return out

    def generate_batch_data(self, input, n=None, batch_size=0,
                            permute_batches=False, use_existing_maps=False,
                            **eval_kwargs):
    
        if not isinstance(input, DataSet):
            # Package arrays and/or dicts in a DataSet
            data = DataSet(input=input, **eval_kwargs)
        else:
            # Input should already be a properly formatted DataSet
            # (for example, passed by Model.fit)
            data = input

        if n is not None: n -= 1
        else: n = len(self.layers)-1

        batches = data.as_batches(batch_size, permute=permute_batches)
        for batch in batches:
            samples = batch.as_samples()
            sample_out = []
            for sample in samples:
                data_generator = self.generate_layer_data(
                    sample, use_existing_maps=use_existing_maps,
                )

                # Get data for the final layer only, to reduce memory use.
                layer_data = self.get_layer_data(data_generator, n, n)[-1]
                sample_out.append(layer_data['data'].prepend_samples())

            batch_out = DataSet.concatenate_sample_outputs(sample_out)
            batch.outputs = batch_out
            yield batch


    # TODO: possibly move this method and any related subroutines to a separate
    #       module (inside a new `base` directory), with simple wrappers in
    #       Model as the public-facing API.
    def generate_layer_data(self, input, copy_data=False,
                            use_existing_maps=False, **eval_kwargs):
        """Generate input and output arrays for each Layer in Model.
        
        This method serves as the core loop for `Model.evaluate`, but is exposed
        separately for use in plotting, debugging, etc. The loop is implemented
        as a generator to reduce memory overhead when only one Layer at a time
        is needed.

        Parameters
        ----------
        input : dict or ndarray
            See `Model.evaluate`.
        copy_data : bool; default=False.
            If True, a deep copy of data will be stored in `layer_data['data']`
            after each `Layer._evaluate`. This will be very memory intensive
            for large data, and is generally not recommended.
        use_existing_maps : bool; default=False.
            If True, existing DataMaps will be used rather than generating a
            new one for each Layer. This is disabled by default for direct
            evaluation, but enabled by default when called from `Model.fit` to
            eliminate unnecessary overhead for repeated evaluations of the same
            data.
        eval_kwargs : dict
            Additional keyword arguments for `Model._initialize_data` and
            `Model._finalize_data`. See `Model.evaluate` for documentation.

        Yields
        ------
        layer_data : dict
            `layer_data` has the following structure: {
                'index': int, index of Layer within Model.
                'layer': str, Layer.name.
                'args': list of ndarray, positional arguments
                    for `Layer._evaluate`.
                'kwargs': dict of ndarray, keyword arguments
                    for `Layer._evaluate`
                'out': ndarray or list of ndarray, return value of
                    `Layer._evaluate(*args, **kwargs)`.
                'data' : dict
                    See `Model.evaluate` for details.
                }

        Warnings
        --------
        layer_data['data'], is a reference to a data structure that is
        iteratively updated in-place during evaluation. Modifying this
        structure in-place is strongly discouraged, as it can violate the state
        expectations of not-yet-evaluated Layers. To make modifications safely,
        use `copy_data=True`.

        See also
        --------
        Model.get_layer_data
        Model.print_layer_data

        Examples
        --------
        Get a list of all outputs in memory simultaneously:
        >>> generator = generate_layer_data(input, **eval_kwargs)
        >>> data_list = [d['out'] for d, _ in generator]

        Get positional arguments for the first layer:
        >>> generator = generate_layer_data(input, **eval_kwargs)
        >>> args = next(generator)['args']

        """

        if not isinstance(input, DataSet):
            data = DataSet(input, **eval_kwargs)
        else:
            data = input

        max_n = len(self.layers)
        for n, layer in enumerate(self.layers):
            if not use_existing_maps:
                layer.reset_map()
            a, k, o = self._evaluate_layer(layer, data)
            layer_data = {
                'index': n, 'layer': layer.name,
                'args': a, 'kwargs': k, 'out': o
                }

            if n < (max_n - 1):
                if copy_data:
                    layer_data['data'] = copy.deepcopy(data)
                else:
                    layer_data['data'] = data
                yield layer_data

        # On final layer, only update data after evaluation
        data.finalize_data(final_layer=layer)
        if copy_data:
            layer_data['data'] = copy.deepcopy(data)
        else:
            layer_data['data'] = data

        yield layer_data

    def _evaluate_layer(self, layer, data):
        """Evaluates one Layer. Internal for `Model.generate_layer_data`.
        
        Returns
        -------
        args : list of ndarray
            Positional arguments for `Layer.evaluate`.
        kwargs : dict of ndarray
            Keyword arguments for `Layer.evaluate`.
        output : ndarray or list of ndarray
            Return value of `Layer.evaluate(*args, **kwargs)`.
        
        """
        
        # Get input & output arrays
        args, kwargs, output = layer._evaluate(data)

        # Save output (or don't) based on Layer.DataMap.
        # data_keys is always a list, but output might be a list or one array.
        data_keys = layer.data_map.out
        data.save_output(data_keys, output)

        return args, kwargs, output

    # TODO: maybe remove the data_generator arg and just have this wrap
    #       generate_layer_data? 
    def get_layer_data(self, data_generator, first_index=None, last_index=None):
        """Return data for layers between specified indices (inclusive).
        
        Parameters
        ----------
        data_generator : generator
            Return value of `Model.generate_layer_data`.
        first_index : int; optional.
            Index within Model of the first Layer to get data for.
        last_index : int; optional.
            Index within Model of the last Layer to get data for.

        Returns
        -------
        list of (dict, dict)
            See `Model.generate_layer_data`.

        Examples
        --------
        Get a list of all inputs & outputs in memory simultaneously:
        >>> generator = generate_layer_data(input, **eval_kwargs)
        >>> data_list = get_layer_data(generator)

        Get the keyword arguments for the 3rd Layer:
        >>> generator = generate_layer_data(input, **eval_kwargs)
        >>> kwargs3 = get_layer_data(generator, 3, 3)['kwargs']
        
        """
        if last_index is not None: last_index += 1
        subset = itertools.islice(data_generator, first_index, last_index)
        return [d for d in subset]

    def print_layer_data(self, input, max_char=79, max_array_length=20,
                         show_full_data=False, **eval_kwargs):
        """Pretty-print the return value of `Model.generate_layer_data`.

        Parameters
        ----------
        input : ndarray or dict
            See `Model.evaluate`.
        max_char : int; default=79.
            Maximum number of characters to display on each line.
            TODO: separators currently ignore this.
        max_array_length : int; default=20.
            Show truncated arrays if they contain more than this many entries.
            Equivalent to `np.set_printoptions(threshold=max_array_length)`,
            but the previous threshold will be reset after printing.
            TODO: add precision option?
        show_full_data : bool; default=False.
            If True print the entire `data` dictionary for each Layer.

        TODO: option to return string instead of printing?
        
        """
        def wrap(k, v):
            return textwrap.fill(f'{k}: {str(v)}', max_char) + '\n' + '-'*16

        current_threshold = np.get_printoptions()['threshold']
        np.set_printoptions(threshold=max_array_length)

        for d in self.generate_layer_data(input, **eval_kwargs):
            _data = d.pop('data')

            # Input/output info
            print('_'*36 + f'in/out:' + '_'*36)
            for k, v in d.items():
                if isinstance(v, list):
                    print(f'{k}:')
                    i = 0
                    for val in v:
                        print(wrap(i, val))
                        i += 1
                    if i == 0:
                        print('-'*16)
                elif isinstance(v, dict):
                    print(f'{k}:')
                    j = 0
                    for key, value in v.items():
                        print(wrap(key, value))
                        j += 1
                    if j == 0:
                        print('-'*16)
                else:
                    print(wrap(k, v))
            print('\u203E'*79)

            if show_full_data:
                # Data dictionary
                print('_'*38 + 'data' + '_'*37)
                for k, v in _data.items():
                    print(wrap(k, v))
                print('\u203E'*79 + '\n\n')

        np.set_printoptions(threshold=current_threshold)

    def get_data_maps(self):
        """Get a dictionary of {Layer.name: Layer.DataMap} for all Layers.

        Similar to `Model.layers`, this dictionary is wrapped so that indexing
        with integers, slices, or multiple keys is also possible.
        
        Returns
        -------
        dict

        See also
        --------
        nems.layers.base.map.DataMap
        
        """
        return _LayerDict({layer.name: layer.data_map for layer in self.layers})

    def predict(self, input, return_full_data=False, **eval_kwargs):
        """As `Model.evaluate`, but return only the last output by default.
        
        TODO: This only works for models where the final layer produces the
              only output. Need to think about how to make it work for models
              that produce multiple outputs at different stages.

              Rough idea: return all arrays from data that were not present
              in input.
        
        """
        return self.evaluate(input, return_full_data=return_full_data,
                             **eval_kwargs)

    def fit(self, input, target, target_name=None, backend='scipy',
            fitter_options=None, backend_options=None, **eval_kwargs):
        """Optimize model parameters to match `Model.predict(input)` to target.
        
        TODO: where do jackknife indices fit in? possibly use segmentor idea
              from old NEMS that never really got implemented, as an alternative
              to requiring jackknifing to be set up ahead of time.

              simplest solution: don't deal with it here at all. can have a
              separate method/function that just loops through calls to .fit
              and sets indices in between.

        TODO: want to add explicit support for multiple targets?
              E.g. fit to two types of data simultaneously.

        Parameters
        ----------
        input : np.ndarray or dict
            If ndarray, use this as the input to the first Layer. Otherwise,
            use keys specified by `input_name` or `Layer.input` to determine
            the first input.
        target : np.ndarray or dict of np.ndarray.
            TODO: support dict
            If ndarray, this will be the fitter's target data (i.e. try to
            match the model prediction to this). If dict, ... 
            TODO: dict version is more complicated than I was thinking of.
            Would need to also specify a mapping of output -> target.
        target_name : str or None; optional.
            If str, and `target is None`, then `target_name` should be the key
            for the target data in `input`.
        backend : str; default='scipy'.
            Determines how Model will be fit.
            If 'scipy' : Use `scipy.optimize.minimize(method='L-BFGS-B')`.
            If 'tf'    : Use TensorFlow. Also aliased as 'tensorflow'.
            TODO: any other options we want to support?
        fitter_options : dict; optional.
            Keyword arguments to pass on to the fitter. For a list of valid
            options, see documentation for `scipy.optimize.minimize`
            and TODO: tensorflow.
        backend_options : dict; optional.
            Keyword arguments to pass to the Backend constructor.
        eval_kwargs : dict
            Keyword arguments to supply to `Model.evaluate`.

        """

        if fitter_options is None: fitter_options = {}
        if backend_options is None: backend_options = {}

        # Initialize DataSet
        data = DataSet(
            input, target=target, target_name=target_name, **eval_kwargs
            )
        # Evaluate once prior to fetching backend, to ensure all DataMaps are
        # up to date and include outputs.
        _ = self.evaluate(
            input, use_existing_maps=False, **eval_kwargs
            )

        # Update parameters of a copy, not the original model.
        new_model = copy.deepcopy(self)
        # Get Backend sublass.
        backend_class = get_backend(name=backend)
        # Build backend model.
        backend_obj = backend_class(new_model, data, eval_kwargs=eval_kwargs,
                                    **backend_options)
        # Fit backend, save results. This should update the parameters of
        # `new_model` as well.
        fit_results = backend_obj._fit(
            data, eval_kwargs=eval_kwargs, **fitter_options
            )
        new_model.backend = backend_obj
        new_model.results = fit_results

        return new_model


    def score(self, prediction, target):
        # TODO: this should point to an independent utility function, but
        #       placed here for convenience (and also to provide model defaults).
        pass

    def get_bounds_vector(self, none_for_inf=True):
        """Get all parameter bounds, formatted as a list of 2-tuples.

        Parameters
        ----------
        none_for_inf : bool
            If True, +/- np.inf is replaced with None
            (for scipy-compatible bounds).

        Returns
        -------
        model_bounds : list of 2-tuple

        See also
        --------
        nems.layers.base.Layer.get_bounds_vector

        """
        # collect all bounds, flatten the intermediate bounds lists
        bounds = [b for layer in self.layers for b in
                  layer.get_bounds_vector(none_for_inf=none_for_inf)]
        return bounds

    def get_parameter_vector(self, as_list=True):
        """Get all parameter values, formatted as a single vector.
        
        Parameters
        ----------
        as_list : bool
            If True, returns a list instead of ndarray
            (for scipy compatibility)

        Returns
        -------
        model_vector : list or ndarray

        See also
        --------
        nems.layers.base.Layer.get_parameter_vector

        """
        # collect all layer vectors
        vectors = []
        for layer in self.layers:
            vector = layer.get_parameter_vector(as_list=as_list)
            vectors.append(vector)
        # flatten list
        if as_list:
            model_vector = [v for vector in vectors for v in vector]
        else:
            model_vector = np.concatenate(vectors)
        
        return model_vector

    def set_parameter_vector(self, vector, ignore_checks=False):
        """Set all parameter values with a single vector.

        Parameters
        ----------
        vector : ndarray or list
            New parameter vector. Size must match the total number of flattened
            parameter values.
        ignore_checks : bool
            If True, set new values without checking size or bounds.
            (intended as a minor optimization for the scipy fitter).

        See also
        --------
        nems.layers.base.Layer.set_parameter_vector
        
        """
        first_index = 0
        for layer in self.layers:
            parameter_size = layer.parameters.size
            last_index = first_index + parameter_size
            layer.set_parameter_vector(vector[first_index:last_index],
                                       ignore_checks=ignore_checks)
            first_index = last_index

    def get_parameter_values(self, *layer_keys):
        """Get all parameter values, formatted as a dict.
        
        Parameters
        ----------
        layer_keys : N-tuple of strings
            Keys indicating which Layers to get parameter values for. If no keys
            are specified, get values for all layers.

        Returns
        -------
        all_values : dict

        See also
        --------
        nems.layers.base.Layer.get_parameter_values
        
        """
        if layer_keys == ():
            layer_keys = self._layers.keys()
        all_values = {}
        for k in layer_keys:
            values = self.layers[k].get_parameter_values(as_dict=True)
            all_values[k] = values
        return all_values

    def set_parameter_values(self, layer_dict):
        """Set new parameter values from key, value pairs.
        
        See also
        --------
        nems.layers.base.Layer.set_parameter_values

        """
        for k, v in layer_dict.items():
            self.layers[k].set_parameter_values(v)

    def sample_from_priors(self, inplace=True, as_vector=False):
        """Get or set new parameter values by sampling from priors.
        
        Parameters
        ----------
        inplace : bool, default=True
            If True, sampled values will be used to update each Parameter
            inplace. Otherwise, the sampled values will be returned without
            changing current values.
        as_vector : bool, default=False
            If True, return sampled values as a flattened vector instead of a
            list of arrays.

        Returns
        -------
        samples : ndarray or list of ndarray

        See also
        --------
        nems.layers.base.Layer.sample_from_priors

        """
        samples = [l.sample_from_priors(inplace=inplace, as_vector=as_vector)
                   for l in self.layers]
        if as_vector:
            samples = np.concatenate(samples)
        return samples

    def mean_of_priors(self, inplace=True, as_vector=False):
        """Get, or set parameter values to, mean of priors.
        
        Parameters
        ----------
        inplace : bool, default=True
            If True, mean values will be used to update each Parameter
            (and, in turn, `Phi._array`) inplace. Otherwise, means
            will be returned without changing current values.
        as_vector : bool, default=False
            If True, return means as a flattened vector instead of a
            list of arrays.

        Returns
        -------
        means : ndarray or list of ndarray

        See also
        --------
        nems.layers.base.Phi.mean

        """
        means = [l.mean_of_priors(inplace=inplace, as_vector=as_vector)
                 for l in self.layers]
        if as_vector:
            means = np.concatenate(means)
        return means

    def set_index(self, index, new_index='initial'):
        """Change which set of parameter values is referenced.

        Intended for use with jackknifing or other procedures that fit multiple
        iterations of a single model. Rather than using many copies of a full
        Model object, each layer tracks copies of its parameter values.

        Parameters
        ----------
        i : int
            New index for parameter copies. If `i-1` exceeds the number of
            existing copies, then new copies will be added until `i` is a
            valid index.
        new_index : str or None, default='initial'
            Determines how new values are generated if `i` is out of range.
            If `'sample'`   : sample from priors.
            Elif `'mean'`   : mean of priors.
            Elif `'initial'`: initial value of each parameter.
            Elif `'copy'`   : copy of current values.
            Elif `None`     : raise IndexError instead of adding new vectors.

        See also
        --------
        nems.layers.base.Layer.set_index

        """
        for layer in self.layers:
            layer.set_index(index, new_index=new_index)

    def freeze_layers(self, *layer_keys):
        """Invoke `Layer.freeze_parameters()` for each keyed layer.
        
        See also
        --------
        nems.layers.base.Layer.freeze_parameters

        """
        for layer in self.layers.get(*layer_keys):
            layer.freeze_parameters()

    def unfreeze_layers(self, *layer_keys):
        """Invoke `Layer.unfreeze_parameters()` for each keyed layer.
        
        See also
        --------
        nems.layers.base.Layer.unfreeze_parameters

        """
        for layer in self.layers.get(*layer_keys):
            layer.unfreeze_parameters()

    def plot(self, input, **kwargs):
        """Alias for `nems.visualization.model.plot_model`.
        
        By default, the result of each `Layer.evaluate` will be shown.
        
        """
        return plot_model(self, input, **kwargs)

    # added .summary() to mirror tensorflow models, for intuitive comparisons.
    def summary(self):
        """Prints long-form model description (alias for `print(Model)`)."""
        print(self)

    def __str__(self):
        header, tilde_break  = self._repr_helper()
        string = header
        string += tilde_break
        string += ".layers:\n\n"
        # Extra equal_break above first layer, so that its heading looks the
        # same as subsequent layers.
        string += "="*32 + "\n"
        for i, layer in enumerate(self.layers):
            if i != 0:
                # Add blank line between layers if more than one
                string += '\n'
            string += str(layer)
        string += "\n" + tilde_break

        return string

    def __repr__(self):
        header, tilde_break = self._repr_helper()
        string = header
        string += tilde_break
        for i, layer in enumerate(self.layers):
            if i != 0:
                string += "\n\n" # break between layers
            string += layer.__repr__()
        string += "\n" + tilde_break

        return string

    def _repr_helper(self):
        # Get important args/kwargs and string-format as call to constructor.
        # (also attrs, TODO)
        args = []    # TODO  --  what should be here?
        kwargs = {}  # TODO  --  what should be here?
        args_string = ", ".join([f"{a}" for a in args])
        kwargs_string = ", ".join([f"{k}={v}" for k, v in kwargs.items()])
        header = f"{type(self).__name__}({args_string}{kwargs_string})\n"
        tilde_break = "~"*64 + "\n"

        return header, tilde_break


    @classmethod
    def from_keywords(cls, *keywords):
        """Construct a Model from a list of keywords or a model string.
        
        Parameters
        ----------
        keywords : N-tuple of strings
            If first string contains hyphens, it will be interpreted as a
            "model string" where each hyphen separates two keywords.

        Returns
        -------
        Model

        See also
        --------
        nems.layers.base.Layer.from_keyword
        nems.scripts.keywords
        
        """
        # Check for kw1-kw2-... (mode; string) format.
        # If so, split into list of keywords
        split = keywords[0].split('-')
        if len(split) > 1:
            keywords = split
        # Get Layer instances by invoking `Layer.from_keyword` through registry.
        layers = [keyword_lib[kw] for kw in keywords]
        return cls(layers=layers)

    # Add compatibility for saving to json
    def to_json(self):
        """Encode a Model as a dictionary.

        TODO: after specifying some built-in Models (e.g. subclasses), determine
              if `Model.<to/from>_json` need to be updated to support those.
              As long as they're just adding specific Layers the base versions
              should work, but not sure exactly how that's going to work yet.

        Returns
        -------
        data : dict

        See also
        --------
        `nems.tools.json`

        """
        # TODO: any other metadata?
        import json
        data = {
            'layers': [l.to_json() for l in self.layers],
            'name': self.name,
<<<<<<< HEAD
            'defaults': {
                'input': self.default_input, 'output': self.default_output, 
                'state': self.default_state, 'backend': self.default_backend
                },
=======
>>>>>>> 2c50586b
            'meta': self.meta
            }
        
        return json.dumps(data)

    @classmethod
    def from_json(cls, json_string):
        """Decode a Model from a dictionary.

        Returns
        -------
        Model

        See also
        --------
        `nems.tools.json`

        """
        # TODO: any other metadata?
<<<<<<< HEAD
        import json
        model_dict = json.loads(json_string)

        model = cls(layers=model_dict['layers'], name=model_dict['name'])
        for k, v in model_dict['defaults'].items():
            setattr(model, f"default_{k}", v)
        for k, v in model_dict['meta'].items():
            model.meta[k] = v

=======
        model = cls(layers=json['layers'], name=json['name'], meta=json['meta'])
>>>>>>> 2c50586b
        return model

    # Placed this code next to `_LayerDict` for easier cross-checking of code
    def __getitem__(self, key):
        return self.layers[key]

    def __len__(self):
        """Define `len(Model) = <number of layers in the Model>`."""
        return len(self.layers)

    def __iter__(self):
        """Reroute iteration functions to Model.layers.__iter__."""
        return self.layers.__iter__()


class _LayerDict:
    """Wrapper for Layer._layers to enable fancy-indexed gets.

    Supports: integer and string indexing, multi-indexing (one type at a time).
    Note that index assignment is not supported. To change a Model's Layers,
    use `Model.add_layers`, `Model.remove_layers`, etc.

    Examples
    --------
    >>> layers = _LayerDict({'one': 1, 'two': 2, 'three': 3})
    >>> layers
    {'one': 1, 'two': 2, 'three': 3}
    >>> layers[0]
    1
    >>> layers['one']
    1
    >>> layers['one', 'three']
    1, 3
    >>> layers['one', 0]
    KeyError: 0
    >>> layers['two'] = 22
    TypeError: '_LayerDict' object does not support item assignment

    """
    def __init__(self, _dict):
        self._dict = _dict
        self._values = list(_dict.values())

    def __getitem__(self, keys):
        # tuple([]) wrapper to enable multiple keys with Model.layers[] syntax.
        if isinstance(keys, (str, int, slice)):
            keys = tuple([keys])
        value = self.get(*keys, default=None)

        # Raise KeyError if any keys returned None
        if value is None:
            raise KeyError(keys)
        elif isinstance(value, list):
            none_in_list = [x is None for x in value]
            if np.any(none_in_list):
                raise KeyError(keys)

        return value

    def get(self, *keys, default=None):
        # no keys, get all layers
        if keys == ():
            layers = self._values
        elif isinstance(keys[0], slice):
            layers = self._values[keys[0]]
        else:
            # Require all keys str or all int, mixing not allowed.
            # This is meant to discourage hard-to-read code.
            if isinstance(keys[0], int):
                container = self._values
            else:
                container = self._dict
            layers = []
            for key in keys:
                try:
                    layer = container[key]
                except (IndexError, KeyError):
                    layer = default
                layers.append(layer)
        
        # List wrapper (to replace tuple) is just for output consistency should
        # be no practical difference in most cases.
        # Unwrap instead if it's a singleton list, *unless* keys was slice.
        if isinstance(layers, (tuple, list)):
            if (len(layers) == 1) and not isinstance(keys[0], slice):
                layers = layers[0]
            elif isinstance(layers, tuple):
                layers = list(layers)

        return layers

    def __iter__(self):
        """Iterate over Layers (not keys)."""
        return iter(self._values)

    def __len__(self):
        return len(self._values)

    def keys(self):
        return self._dict.keys()

    def items(self):
        return self._dict.items()

    def values(self):
        return self._values

    def __repr__(self):
        return self._dict.__repr__()


# TODO: move this to a new module
# TODO: update docs elsewhere to list correct type for `data`.
# TODO: revisit assumptions about data type. I think we need to just only
#       allow arrays in the data dictionaries to make things simpler. For lists,
#       store them at separate keys and use Layer.input to supply them as a list
#       if needed. Pretty sure Layer.output already gets treated like this anyway,
#       I just sort of lost track.
# TODO: remove/make optional all the asser(shares_memory) calls, to speed up
#       evaluation. still want something in place for debugging, but they don't 
#       need to be checked every time.
class DataSet:
    default_input = 'input'
    default_output = 'output'
    default_target = 'target'
    default_state = 'state'

    def __init__(self, input, state=None, target=None, dtype=np.float64,
                 input_name=None, state_name=None, output_name=None,
                 target_name=None, **kwargs):
        """TODO: docs.
        
        NOTE: extra kwargs are silently ignored for convenience.
        
        """
        # Set self.<attr>_name to default if <attr>_name is None, otherwise
        # save self.<attr>_name.
        names = zip(['input', 'state', 'output', 'target'],
                    [input_name, state_name, output_name, target_name])
        for attr, name in names:
            if name is None: name = getattr(self, f'default_{attr}')
            setattr(self, f'{attr}_name', name)
        self.dtype = dtype
        # TODO: how to use dtype
        self.initialize_data(input, state, target)  # other kwargs too

    def initialize_data(self, input, state, target):
        """TODO: docs"""

        # Initialize inputs
        if isinstance(input, (np.ndarray, list)):
            input_dict = {self.input_name: input}
            if state is not None:
                input_dict[self.state_name] = state
        else:
            # Arrays in shallow copy will share memory, but the new data
            # dictionary will end up with additional keys after evaluation.
            input_dict = input.copy()

        # Initialize outputs
        output_dict = {}

        # Initialize targets
        if target is None:
            target_dict = {}
        elif isinstance(target, (np.ndarray, list)):
            target_dict = {self.target_name: target}
        else:
            target_dict = target.copy()

        self.inputs = input_dict
        self.outputs = output_dict
        self.targets = target_dict

    def save_output(self, keys, output):
        """TODO: docs"""
        # data_keys is always a list, but output might be a list or one array.
        if isinstance(output, (list, tuple)):
            self.outputs.update({k: v for k, v in zip(keys, output)
                        if k is not None})
        elif keys[0] is not None:
            self.outputs[keys[0]] = output
        # Always save output to _last_output for use by Model.evaluate
        self.outputs['_last_output'] = output

    def finalize_data(self, final_layer):
        """TODO: docs"""
        # Re-name last output if keys not specified by Layer
        final_output = self.outputs['_last_output']
        if final_layer.output is None:
            # Re-map `data_map.out` so that it reflects `output_name`.
            final_layer.data_map.map_outputs(final_output, self.output_name)
            self.save_output(final_layer.data_map.out, final_output)
        _ = self.outputs.pop('_last_output')

    def as_broadcasted_samples(self):
        """TODO: docs"""
        # TODO: Iterate through all inputs, outputs, and targets and
        #       broadcast them against each other (on first dimension only)
        #       so that, for example:
        #       input (1, 100, 5), input2 (10, 100, 5), target (10, 100, 5)
        #       changes to
        #       input(10, 100, 5) ... (rest same)
        #       without duplicating memory.

        # In case inputs/outputs and targets have different numbers of samples,
        # broadcast within each category first. 
        inputs = self._broadcast_dict(self.inputs, self.inputs, same=True)
        outputs = self._broadcast_dict(self.outputs, self.outputs, same=True)
        targets = self._broadcast_dict(self.targets, self.targets, same=True)

        # Then broadcast each category to the others.
        inputs = self._broadcast_dict(inputs, {**outputs, **targets})
        outputs = self._broadcast_dict(outputs, {**inputs, **targets})
        targets = self._broadcast_dict(targets, {**inputs, **outputs})

        return self.modified_copy(inputs, outputs, targets)

    # TODO: maybe document this as a public method, or move to general utilities?
    #       Could be useful elsewhere.
    @staticmethod
    def _broadcast_dict(d1, d2, same=False):
        """TODO: docs, internal for broadcast_samples."""
        if (len(d1) == 0) or (len(d1) == 1 and same) or (len(d2) == 0):
            # Nothing to broadcast to
            new_d = d1.copy()
        else:
            new_d = {}
            for k, v in d1.items():
                temp = d2.copy()
                if k in temp:
                    temp.pop(k)  # don't need to broadcast to self
                for v2 in temp.values():
                    try:
                        # Only try to broadcast to the other array's first dim
                        # (i.e. number of samples). If v.shape = (1, ...) and
                        # v2.shape = (N, ...), new_v.shape = (N, ...).
                        new_v = np.broadcast_to(v, v2.shape[:1] + v.shape[1:])
                        assert np.shares_memory(new_v, v)
                        new_d[k] = new_v
                    except ValueError:
                        # Incompatible shape (either both arrays have multiple
                        # samples or v has multiple and v2 has 1).
                        new_d[k] = v

        return new_d

    def as_batches(self, batch_size=None, permute=True):
        """TODO: docs"""

        # Split data into batches along first axis. Should end up with a list
        # of arrays with shape (B, T, N), where B is `batch_size` (i.e. number
        # of samples per batch).
        # NOTE: This implementation results in a list of views into the
        #       original data (i.e. memory is shared). If changes are made,
        #       make sure the new version doesn't result in copies (which
        #       could increase memory usage dramatically).
        # NOTE: The last batch will be smaller than the others if the number
        #       of samples doesn't divide evenly. Need to set up cost to
        #       account for that (i.e. can't average across batches on arrays,
        #       but could average across batches on already-computed costs).
        # TODO: This handles cases of 1 sample -> many samples or vise-versa,
        #       but do we want to support n samples -> m samples? Would have
        #       to do some kind of tiling that may have side-effects that I'm
        #       not thinking of, and I'm not sure if this would be useful.
        d = self.as_broadcasted_samples()

        batched_inputs, batched_outputs, batched_targets = [
            d._arrays_to_batches(_dict, batch_size)
            for _dict in [d.inputs, d.outputs, d.targets]
        ]

        # NOTE: Every array must have the same number of samples
        # (and the same number of batches as a result), otherwise this will
        # not work as intended.
        n_batches = len(list(batched_inputs.values())[0])

        # Index into batched_data instead of collecting a list of batches,
        # to ensure memory is still shared. Also makes permutations easier.
        indices = np.arange(n_batches)
        if permute:
            # Randomly shuffle indices
            np.random.shuffle(indices)

        for i in indices:
            inputs = {k: v[i] for k, v in batched_inputs.items()}
            outputs = {k: v[i] for k, v in batched_outputs.items()}
            targets = {k: v[i] for k, v in batched_targets.items()}
            d.assert_no_copies(inputs, outputs, targets)
            yield d.modified_copy(inputs, outputs, targets)

    def _arrays_to_batches(self, data, batch_size):
        """TODO: docs, internal for as_batches."""

        if (batch_size is None) and (len(data) > 0):
            # Assume sample dimension exists, set batch_size to force 1 batch
            batch_size = list(data.values())[0].shape[0]
        batched_data = {
            k: np.split(v, np.arange(batch_size, len(v), batch_size))
            for k, v in data.items()
            }

        return batched_data

    def as_samples(self):
        """TODO: docs"""
        # NOTE: must alread have a sample dimension, use as_batches first
        #       if not.
        # NOTE: Every array must have the same number of samples
        #       otherwise this will not work as intended.
        n_samples = len(list(self.inputs.values())[0])
        s_inputs, s_outputs, s_targets = [
            {k: np.split(v, n_samples) for k, v in d.items()}
            for d in [self.inputs, self.outputs, self.targets]
            ]

        # TODO: want to be able to permute samples within batches as well?
        for i in range(n_samples):
            inputs = {k: v[i].squeeze(axis=0) for k, v in s_inputs.items()}
            outputs = {k: v[i].squeeze(axis=0) for k, v in s_outputs.items()}
            targets = {k: v[i].squeeze(axis=0) for k, v in s_targets.items()}
            self.assert_no_copies(inputs, outputs, targets)
            yield self.modified_copy(inputs, outputs, targets)


    def as_dict(self):
        return {**self.inputs, **self.outputs, **self.targets}

    # Pass dict get (but not set) operations to self.inputs, outputs, targets
    def __getitem__(self, key):
        return self.as_dict()[key]
    def get(self, key, default):
        return self.as_dict().get(key, default)
    def items(self):
        return self.as_dict().items()
    def __iter__(self):
        return self.as_dict().__iter__()
    def __len__(self):
        return len(self.as_dict())

    def modified_copy(self, inputs, outputs, targets):
        # TODO: make sure this still shares memory
        data = DataSet(
            inputs, state=None, target=targets, dtype=self.dtype,
            input_name=self.input_name, state_name=self.state_name,
            output_name=self.output_name, target_name=self.target_name
            )
        data.outputs = outputs
        return data

    def copy(self):
        return self.modified_copy(self.inputs, self.outputs, self.targets)

    def apply(self, fn, allow_copies=False):
        """TODO: docs. Maps {k: v} -> {k: fn(v)} for all k, v."""
        inputs, outputs, targets = [
            self._apply_to_dict(fn, d, allow_copies=allow_copies)
            for d in [self.inputs, self.outputs, self.targets]
            ]
        return self.modified_copy(inputs, outputs, targets)
    
    def _apply_to_dict(self, fn, d, allow_copies=False):
        new_d = d.copy()
        for k, v in new_d.items():
            new_v = fn(v)
            if not allow_copies:
                assert np.shares_memory(new_v, v)
            new_d[k] = new_v
        return new_d

    def assert_no_copies(self, inputs, outputs, targets):
        """TODO: docs. For debugging, check if arrays share memory with self."""
        for k in inputs.keys():
            assert np.shares_memory(inputs[k], self.inputs[k])
        for k in outputs.keys():
            assert np.shares_memory(outputs[k], self.outputs[k])
        for k in targets.keys():
            assert np.shares_memory(targets[k], self.targets[k])

    def prepend_samples(self):
        """Prepend a singleton sample dimension."""
        return self.apply(lambda v: v[np.newaxis,...], allow_copies=False)

    def squeeze_samples(self):
        """Remove singleton sample dimension from all arrays."""
        return self.apply(lambda v: np.squeeze(v, axis=0), allow_copies=False)

    # TODO: Looks like there's no way to concatenate numpy views without
    #       creating copies, since views can be non-continguous. So instead,
    #       only concatenating outputs (which have to be new arrays anyway
    #       by definition). But if we can figure out a way to concatenate
    #       inputs and targets without duplicating memory, this should just
    #       return a modified copy with all the inputs, outputs and targets
    #       concatenated instead.
    @staticmethod
    def concatenate_sample_outputs(data_sets):
        outputs = {}
        for d in data_sets:
            for k, v in d.outputs.items():
                if k not in outputs:
                    outputs[k] = []
                outputs[k].append(v)
        concatenated = {k: np.concatenate(v, axis=0)
                        for k, v in outputs.items()}

        return concatenated<|MERGE_RESOLUTION|>--- conflicted
+++ resolved
@@ -929,13 +929,6 @@
         data = {
             'layers': [l.to_json() for l in self.layers],
             'name': self.name,
-<<<<<<< HEAD
-            'defaults': {
-                'input': self.default_input, 'output': self.default_output, 
-                'state': self.default_state, 'backend': self.default_backend
-                },
-=======
->>>>>>> 2c50586b
             'meta': self.meta
             }
         
@@ -955,19 +948,10 @@
 
         """
         # TODO: any other metadata?
-<<<<<<< HEAD
         import json
         model_dict = json.loads(json_string)
 
-        model = cls(layers=model_dict['layers'], name=model_dict['name'])
-        for k, v in model_dict['defaults'].items():
-            setattr(model, f"default_{k}", v)
-        for k, v in model_dict['meta'].items():
-            model.meta[k] = v
-
-=======
         model = cls(layers=json['layers'], name=json['name'], meta=json['meta'])
->>>>>>> 2c50586b
         return model
 
     # Placed this code next to `_LayerDict` for easier cross-checking of code
